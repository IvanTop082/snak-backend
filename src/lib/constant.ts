import { config } from "dotenv";

config();

export const tokenAddresses: { [key: string]: string } = {
  ETH: "0x049d36570d4e46f48e99674bd3fcc84644ddd6b96f7c741b1562b82f9e004dc7",
  USDC: "0x053c91253bc9682c04929ca02ed00b3e423f6710d2ee7e0d5ebb06f3ecf368a8",
  USDT: "0x068f5c6a61780768455de69077e07e89787839bf8166decfbf92b645209c0fb8",
  STRK: "0x04718f5a0fc34cc1af16a1cdee98ffb20c31f5cd61d6ab07201858f4287c938d",
};
export const INTERNAL_SERVER_ERROR =
  "Something went wrong, please try again later!";
export const RESSOURCE_NOT_FOUND = "NOT FOUND";
export const UNAUTHORIZED = "Unauthorized";
export const FORBIDDEN = "Forbidden";
export const BAD_REQUEST = "Bad request";

<<<<<<< HEAD
export const RPC_URL = process.env.RPC_URL;
=======
export const RPC_URL = process.env.RPC_URL;



const colors = {
  reset: "\x1b[0m",
  bright: "\x1b[1m",
  dim: "\x1b[2m",
  underscore: "\x1b[4m",
  blink: "\x1b[5m",
  reverse: "\x1b[7m",
  hidden: "\x1b[8m",
  
  black: "\x1b[30m",
  red: "\x1b[31m",
  green: "\x1b[32m",
  yellow: "\x1b[33m",
  blue: "\x1b[34m",
  magenta: "\x1b[35m",
  cyan: "\x1b[36m",
  white: "\x1b[37m",
  
  bgBlack: "\x1b[40m",
  bgRed: "\x1b[41m",
  bgGreen: "\x1b[42m",
  bgYellow: "\x1b[43m",
  bgBlue: "\x1b[44m",
  bgMagenta: "\x1b[45m",
  bgCyan: "\x1b[46m",
  bgWhite: "\x1b[47m"
};

const colorLog = {
  error: (msg: string) => console.log(`${colors.red}${msg}${colors.reset}`),
  success: (msg: string) => console.log(`${colors.green}${msg}${colors.reset}`),
  warning: (msg: string) => console.log(`${colors.yellow}${msg}${colors.reset}`),
  info: (msg: string) => console.log(`${colors.cyan}${msg}${colors.reset}`),
  debug: (msg: string) => console.log(`${colors.magenta}${msg}${colors.reset}`),
  custom: (msg: string, color: keyof typeof colors) => console.log(`${colors[color]}${msg}${colors.reset}`)
};
>>>>>>> 124dfc13
<|MERGE_RESOLUTION|>--- conflicted
+++ resolved
@@ -15,9 +15,6 @@
 export const FORBIDDEN = "Forbidden";
 export const BAD_REQUEST = "Bad request";
 
-<<<<<<< HEAD
-export const RPC_URL = process.env.RPC_URL;
-=======
 export const RPC_URL = process.env.RPC_URL;
 
 
@@ -57,5 +54,4 @@
   info: (msg: string) => console.log(`${colors.cyan}${msg}${colors.reset}`),
   debug: (msg: string) => console.log(`${colors.magenta}${msg}${colors.reset}`),
   custom: (msg: string, color: keyof typeof colors) => console.log(`${colors[color]}${msg}${colors.reset}`)
-};
->>>>>>> 124dfc13
+};